from __future__ import print_function

import importlib

import numpy as np
import matplotlib.pyplot as plt

import incompressible.incomp_interface_f as incomp_interface_f
import mesh.reconstruction as reconstruction
import mesh.patch as patch
import mesh.array_indexer as ai

from simulation_null import NullSimulation, grid_setup, bc_setup
import multigrid.MG as MG


class Simulation(NullSimulation):

    def initialize(self):
        """
        Initialize the grid and variables for incompressible flow and
        set the initial conditions for the chosen problem.
        """

        my_grid = grid_setup(self.rp, ng=4)

        # create the variables
        bc, bc_xodd, bc_yodd = bc_setup(self.rp)

        my_data = patch.CellCenterData2d(my_grid)

        # velocities
        my_data.register_var("x-velocity", bc_xodd)
        my_data.register_var("y-velocity", bc_yodd)

        # phi -- used for the projections
        my_data.register_var("phi-MAC", bc)
        my_data.register_var("phi", bc)
        my_data.register_var("gradp_x", bc)
        my_data.register_var("gradp_y", bc)

        my_data.create()

        self.cc_data = my_data

        # now set the initial conditions for the problem
        problem = importlib.import_module("incompressible.problems.{}".format(self.problem_name))
        problem.init_data(self.cc_data, self.rp)

    def method_compute_timestep(self):
        """
        The timestep() function computes the advective timestep
        (CFL) constraint.  The CFL constraint says that information
        cannot propagate further than one zone per timestep.

        We use the driver.cfl parameter to control what fraction of the CFL
        step we actually take.
        """

        cfl = self.rp.get_param("driver.cfl")

        u = self.cc_data.get_var("x-velocity")
        v = self.cc_data.get_var("y-velocity")

        # the timestep is min(dx/|u|, dy|v|)
        xtmp = self.cc_data.grid.dx/(abs(u))
        ytmp = self.cc_data.grid.dy/(abs(v))

        self.dt = cfl*float(min(xtmp.min(), ytmp.min()))

    def preevolve(self):
        """
        preevolve is called before we being the timestepping loop.  For
        the incompressible solver, this does an initial projection on the
        velocity field and then goes through the full evolution to get the
        value of phi.  The fluid state (u, v) is then reset to values
        before this evolve.
        """

        self.in_preevolve = True

        myg = self.cc_data.grid

        u = self.cc_data.get_var("x-velocity")
        v = self.cc_data.get_var("y-velocity")

        self.cc_data.fill_BC("x-velocity")
        self.cc_data.fill_BC("y-velocity")

        # 1. do the initial projection.  This makes sure that our original
        # velocity field satisties div U = 0

        # next create the multigrid object.  We want Neumann BCs on phi
        # at solid walls and periodic on phi for periodic BCs
        mg = MG.CellCenterMG2d(myg.nx, myg.ny,
                               xl_BC_type="periodic",
                               xr_BC_type="periodic",
                               yl_BC_type="periodic",
                               yr_BC_type="periodic",
                               xmin=myg.xmin, xmax=myg.xmax,
                               ymin=myg.ymin, ymax=myg.ymax,
                               verbose=0)

        # first compute divU
        divU = mg.soln_grid.scratch_array()

        divU.v()[:, :] = \
            0.5*(u.ip(1) - u.ip(-1))/myg.dx + 0.5*(v.jp(1) - v.jp(-1))/myg.dy

        # solve L phi = DU

        # initialize our guess to the solution, set the RHS to divU and
        # solve
        mg.init_zeros()
        mg.init_RHS(divU)
        mg.solve(rtol=1.e-10)

        # store the solution in our self.cc_data object -- include a single
        # ghostcell
        phi = self.cc_data.get_var("phi")
        phi[:, :] = mg.get_solution(grid=myg)

        # compute the cell-centered gradient of phi and update the
        # velocities
        gradp_x, gradp_y = mg.get_solution_gradient(grid=myg)

        u[:, :] -= gradp_x
        v[:, :] -= gradp_y

        # fill the ghostcells
        self.cc_data.fill_BC("x-velocity")
        self.cc_data.fill_BC("y-velocity")

        # 2. now get an approximation to gradp at n-1/2 by going through the
        # evolution.

        # store the current solution -- we'll restore it in a bit
        orig_data = patch.cell_center_data_clone(self.cc_data)

        # get the timestep
        self.method_compute_timestep()

        # evolve
        self.evolve()

        # update gradp_x and gradp_y in our main data object
        new_gp_x = self.cc_data.get_var("gradp_x")
        new_gp_y = self.cc_data.get_var("gradp_y")

        orig_gp_x = orig_data.get_var("gradp_x")
        orig_gp_y = orig_data.get_var("gradp_y")

        orig_gp_x[:, :] = new_gp_x[:, :]
        orig_gp_y[:, :] = new_gp_y[:, :]

        self.cc_data = orig_data

        if self.verbose > 0:
            print("done with the pre-evolution")

        self.in_preevolve = False

    def evolve(self):
        """
        Evolve the incompressible equations through one timestep.
        """

        u = self.cc_data.get_var("x-velocity")
        v = self.cc_data.get_var("y-velocity")

        gradp_x = self.cc_data.get_var("gradp_x")
        gradp_y = self.cc_data.get_var("gradp_y")

        phi = self.cc_data.get_var("phi")

        myg = self.cc_data.grid

        #---------------------------------------------------------------------
        # create the limited slopes of u and v (in both directions)
        #---------------------------------------------------------------------
        limiter = self.rp.get_param("incompressible.limiter")

        ldelta_ux = reconstruction.limit(u, myg, 1, limiter)
        ldelta_vx = reconstruction.limit(v, myg, 1, limiter)

        ldelta_uy = reconstruction.limit(u, myg, 2, limiter)
        ldelta_vy = reconstruction.limit(v, myg, 2, limiter)

        #---------------------------------------------------------------------
        # get the advective velocities
        #---------------------------------------------------------------------

        """
        the advective velocities are the normal velocity through each cell
        interface, and are defined on the cell edges, in a MAC type
        staggered form

                         n+1/2
                        v
                         i,j+1/2
                    +------+------+
                    |             |
            n+1/2   |             |   n+1/2
           u        +     U       +  u
            i-1/2,j |      i,j    |   i+1/2,j
                    |             |
                    +------+------+
                         n+1/2
                        v
                         i,j-1/2

        """

        # this returns u on x-interfaces and v on y-interfaces.  These
        # constitute the MAC grid
        if self.verbose > 0:
            print("  making MAC velocities")

        _um, _vm = incomp_interface_f.mac_vels(myg.qx, myg.qy, myg.ng,
                                               myg.dx, myg.dy, self.dt,
                                               u, v,
                                               ldelta_ux, ldelta_vx,
                                               ldelta_uy, ldelta_vy,
                                               gradp_x, gradp_y)

        u_MAC = ai.ArrayIndexer(d=_um, grid=myg)
        v_MAC = ai.ArrayIndexer(d=_vm, grid=myg)
<<<<<<< HEAD

=======
>>>>>>> e37f43ba

        #---------------------------------------------------------------------
        # do a MAC projection ot make the advective velocities divergence
        # free
        #---------------------------------------------------------------------

        # we will solve L phi = D U^MAC, where phi is cell centered, and
        # U^MAC is the MAC-type staggered grid of the advective
        # velocities.

        if self.verbose > 0:
            print("  MAC projection")

        # create the multigrid object
        mg = MG.CellCenterMG2d(myg.nx, myg.ny,
                               xl_BC_type="periodic",
                               xr_BC_type="periodic",
                               yl_BC_type="periodic",
                               yr_BC_type="periodic",
                               xmin=myg.xmin, xmax=myg.xmax,
                               ymin=myg.ymin, ymax=myg.ymax,
                               verbose=0)

        # first compute divU
        divU = mg.soln_grid.scratch_array()

        # MAC velocities are edge-centered.  divU is cell-centered.
        divU.v()[:, :] = \
            (u_MAC.ip(1) - u_MAC.v())/myg.dx + (v_MAC.jp(1) - v_MAC.v())/myg.dy

        # solve the Poisson problem
        mg.init_zeros()
        mg.init_RHS(divU)
        mg.solve(rtol=1.e-12)

        # update the normal velocities with the pressure gradient -- these
        # constitute our advective velocities
        phi_MAC = self.cc_data.get_var("phi-MAC")
        solution = mg.get_solution()

        phi_MAC.v(buf=1)[:, :] = solution.v(buf=1)

        # we need the MAC velocities on all edges of the computational domain
        b = (0, 1, 0, 0)
        u_MAC.v(buf=b)[:, :] -= (phi_MAC.v(buf=b) - phi_MAC.ip(-1, buf=b))/myg.dx

        b = (0, 0, 0, 1)
        v_MAC.v(buf=b)[:, :] -= (phi_MAC.v(buf=b) - phi_MAC.jp(-1, buf=b))/myg.dy

        #---------------------------------------------------------------------
        # recompute the interface states, using the advective velocity
        # from above
        #---------------------------------------------------------------------
        if self.verbose > 0:
            print("  making u, v edge states")

        _ux, _vx, _uy, _vy = \
               incomp_interface_f.states(myg.qx, myg.qy, myg.ng,
                                         myg.dx, myg.dy, self.dt,
                                         u, v,
                                         ldelta_ux, ldelta_vx,
                                         ldelta_uy, ldelta_vy,
                                         gradp_x, gradp_y,
                                         u_MAC, v_MAC)

        u_xint = ai.ArrayIndexer(d=_ux, grid=myg)
        v_xint = ai.ArrayIndexer(d=_vx, grid=myg)
        u_yint = ai.ArrayIndexer(d=_uy, grid=myg)
        v_yint = ai.ArrayIndexer(d=_vy, grid=myg)

        #---------------------------------------------------------------------
        # update U to get the provisional velocity field
        #---------------------------------------------------------------------

        if self.verbose > 0:
            print("  doing provisional update of u, v")

        # compute (U.grad)U

        # we want u_MAC U_x + v_MAC U_y
        advect_x = myg.scratch_array()
        advect_y = myg.scratch_array()

        # u u_x + v u_y
        advect_x.v()[:, :] = \
            0.5*(u_MAC.v() + u_MAC.ip(1))*(u_xint.ip(1) - u_xint.v())/myg.dx + \
            0.5*(v_MAC.v() + v_MAC.jp(1))*(u_yint.jp(1) - u_yint.v())/myg.dy

        # u v_x + v v_y
        advect_y.v()[:, :] = \
            0.5*(u_MAC.v() + u_MAC.ip(1))*(v_xint.ip(1) - v_xint.v())/myg.dx + \
            0.5*(v_MAC.v() + v_MAC.jp(1))*(v_yint.jp(1) - v_yint.v())/myg.dy

        proj_type = self.rp.get_param("incompressible.proj_type")

        if proj_type == 1:
            u[:, :] -= (self.dt*advect_x[:, :] + self.dt*gradp_x[:, :])
            v[:, :] -= (self.dt*advect_y[:, :] + self.dt*gradp_y[:, :])

        elif proj_type == 2:
            u[:, :] -= self.dt*advect_x[:, :]
            v[:, :] -= self.dt*advect_y[:, :]

        self.cc_data.fill_BC("x-velocity")
        self.cc_data.fill_BC("y-velocity")

        #---------------------------------------------------------------------
        # project the final velocity
        #---------------------------------------------------------------------

        # now we solve L phi = D (U* /dt)
        if self.verbose > 0:
            print("  final projection")

        # create the multigrid object
        mg = MG.CellCenterMG2d(myg.nx, myg.ny,
                               xl_BC_type="periodic",
                               xr_BC_type="periodic",
                               yl_BC_type="periodic",
                               yr_BC_type="periodic",
                               xmin=myg.xmin, xmax=myg.xmax,
                               ymin=myg.ymin, ymax=myg.ymax,
                               verbose=0)

        # first compute divU

        # u/v are cell-centered, divU is cell-centered
        divU.v()[:, :] = \
            0.5*(u.ip(1) - u.ip(-1))/myg.dx + 0.5*(v.jp(1) - v.jp(-1))/myg.dy

        mg.init_RHS(divU/self.dt)

        # use the old phi as our initial guess
        phiGuess = mg.soln_grid.scratch_array()
        phiGuess.v(buf=1)[:, :] = phi.v(buf=1)
        mg.init_solution(phiGuess)

        # solve
        mg.solve(rtol=1.e-12)

        # store the solution
        phi[:, :] = mg.get_solution(grid=myg)

        # compute the cell-centered gradient of p and update the velocities
        # this differs depending on what we projected.
        gradphi_x, gradphi_y = mg.get_solution_gradient(grid=myg)

        # u = u - grad_x phi dt
        u[:, :] -= self.dt*gradphi_x
        v[:, :] -= self.dt*gradphi_y

        # store gradp for the next step
        if proj_type == 1:
            gradp_x[:, :] += gradphi_x[:, :]
            gradp_y[:, :] += gradphi_y[:, :]

        elif proj_type == 2:
            gradp_x[:, :] = gradphi_x[:, :]
            gradp_y[:, :] = gradphi_y[:, :]

        self.cc_data.fill_BC("x-velocity")
        self.cc_data.fill_BC("y-velocity")

        # increment the time
        if not self.in_preevolve:
            self.cc_data.t += self.dt
            self.n += 1

    def dovis(self):
        """
        Do runtime visualization
        """
        plt.clf()

        plt.rc("font", size=10)

        u = self.cc_data.get_var("x-velocity")
        v = self.cc_data.get_var("y-velocity")

        myg = self.cc_data.grid

        vort = myg.scratch_array()
        divU = myg.scratch_array()

        vort.v()[:, :] = \
             0.5*(v.ip(1) - v.ip(-1))/myg.dx - \
             0.5*(u.jp(1) - u.jp(-1))/myg.dy

        divU.v()[:, :] = \
            0.5*(u.ip(1) - u.ip(-1))/myg.dx + \
            0.5*(v.jp(1) - v.jp(-1))/myg.dy

        fig, axes = plt.subplots(nrows=2, ncols=2, num=1)
        plt.subplots_adjust(hspace=0.25)

        fields = [u, v, vort, divU]
        field_names = ["u", "v", r"$\nabla \times U$", r"$\nabla \cdot U$"]

        for n, ax in enumerate(axes.flat):
            f = fields[n]
            img = ax.imshow(np.transpose(f.v()),
                            interpolation="nearest", origin="lower",
                            extent=[myg.xmin, myg.xmax, myg.ymin, myg.ymax], cmap=self.cm)

            ax.set_xlabel("x")
            ax.set_ylabel("y")
            ax.set_title(field_names[n])

            plt.colorbar(img, ax=ax)

        plt.figtext(0.05, 0.0125, "t = {:10.5f}".format(self.cc_data.t))

        plt.pause(0.001)
        plt.draw()<|MERGE_RESOLUTION|>--- conflicted
+++ resolved
@@ -225,10 +225,6 @@
 
         u_MAC = ai.ArrayIndexer(d=_um, grid=myg)
         v_MAC = ai.ArrayIndexer(d=_vm, grid=myg)
-<<<<<<< HEAD
-
-=======
->>>>>>> e37f43ba
 
         #---------------------------------------------------------------------
         # do a MAC projection ot make the advective velocities divergence
