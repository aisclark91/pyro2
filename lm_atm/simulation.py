from __future__ import print_function

import importlib

import numpy as np
import matplotlib.pyplot as plt

import lm_atm.LM_atm_interface_f as lm_interface_f
import mesh.reconstruction as reconstruction
import mesh.boundary as bnd
import mesh.patch as patch
import mesh.array_indexer as ai

from simulation_null import NullSimulation, grid_setup, bc_setup
import multigrid.variable_coeff_MG as vcMG


class Basestate(object):
    def __init__(self, ny, ng=0):
        self.ny = ny
        self.ng = ng
        self.qy = ny + 2*ng

        self.d = np.zeros((self.qy), dtype=np.float64)

        self.jlo = ng
        self.jhi = ng+ny-1

    def v(self, buf=0):
        return self.d[self.jlo-buf:self.jhi+1+buf]

    def v2d(self, buf=0):
        return self.d[np.newaxis, self.jlo-buf:self.jhi+1+buf]

    def v2dp(self, shift, buf=0):
<<<<<<< HEAD
        return self.d[np.newaxis,self.jlo+shift-buf:self.jhi+1+shift+buf]
=======
        return self.d[np.newaxis, self.jlo+shift-buf:self.jhi+1+shift+buf]
>>>>>>> e37f43ba

    def jp(self, shift, buf=0):
        return self.d[self.jlo-buf+shift:self.jhi+1+buf+shift]


class Simulation(NullSimulation):

    def __init__(self, solver_name, problem_name, rp, timers=None):

        NullSimulation.__init__(self, solver_name, problem_name, rp, timers=timers)

        self.base = {}
        self.aux_data = None

<<<<<<< HEAD

=======
>>>>>>> e37f43ba
    def initialize(self):
        """
        Initialize the grid and variables for low Mach atmospheric flow
        and set the initial conditions for the chosen problem.
        """

        myg = grid_setup(self.rp, ng=4)

        bc_dens, bc_xodd, bc_yodd = bc_setup(self.rp)

        my_data = patch.CellCenterData2d(myg)

        my_data.register_var("density", bc_dens)
        my_data.register_var("x-velocity", bc_xodd)
        my_data.register_var("y-velocity", bc_yodd)

        # we'll keep the internal energy around just as a diagnostic
        my_data.register_var("eint", bc_dens)

        # phi -- used for the projections.  The boundary conditions
        # here depend on velocity.  At a wall or inflow, we already
        # have the velocity we want on the boundary, so we want
        # Neumann (dphi/dn = 0).  For outflow, we want Dirichlet (phi
        # = 0) -- this ensures that we do not introduce any tangental
        # acceleration.
        bcs = []
        for bc in [self.rp.get_param("mesh.xlboundary"),
                   self.rp.get_param("mesh.xrboundary"),
                   self.rp.get_param("mesh.ylboundary"),
                   self.rp.get_param("mesh.yrboundary")]:
            if bc == "periodic":
                bctype = "periodic"
            elif bc in ["reflect", "slipwall"]:
                bctype = "neumann"
            elif bc in ["outflow"]:
                bctype = "dirichlet"
            bcs.append(bctype)

        bc_phi = bnd.BC(xlb=bcs[0], xrb=bcs[1], ylb=bcs[2], yrb=bcs[3])

        my_data.register_var("phi-MAC", bc_phi)
        my_data.register_var("phi", bc_phi)

        # gradp -- used in the projection and interface states.  We'll do the
        # same BCs as density
        my_data.register_var("gradp_x", bc_dens)
        my_data.register_var("gradp_y", bc_dens)

        my_data.create()

        self.cc_data = my_data

        # some auxillary data that we'll need to fill GC in, but isn't
        # really part of the main solution
        aux_data = patch.CellCenterData2d(myg)

        aux_data.register_var("coeff", bc_dens)
        aux_data.register_var("source_y", bc_yodd)

        aux_data.create()
        self.aux_data = aux_data

        # we also need storage for the 1-d base state -- we'll store this
        # in the main class directly.
        self.base["rho0"] = Basestate(myg.ny, ng=myg.ng)
        self.base["p0"] = Basestate(myg.ny, ng=myg.ng)

        # now set the initial conditions for the problem
        problem = importlib.import_module("lm_atm.problems.{}".format(self.problem_name))
        problem.init_data(self.cc_data, self.base, self.rp)

        # Construct beta_0
        gamma = self.rp.get_param("eos.gamma")
        self.base["beta0"] = Basestate(myg.ny, ng=myg.ng)
        self.base["beta0"].d[:] = self.base["p0"].d**(1.0/gamma)

        # we'll also need beta_0 on vertical edges -- on the domain edges,
        # just do piecewise constant
        self.base["beta0-edges"] = Basestate(myg.ny, ng=myg.ng)
        self.base["beta0-edges"].jp(1)[:] = \
            0.5*(self.base["beta0"].v() + self.base["beta0"].jp(1))
        self.base["beta0-edges"].d[myg.jlo] = self.base["beta0"].d[myg.jlo]
        self.base["beta0-edges"].d[myg.jhi+1] = self.base["beta0"].d[myg.jhi]
<<<<<<< HEAD

=======
>>>>>>> e37f43ba

    def make_prime(self, a, a0):
        return a - a0.v2d(buf=a0.ng)

    def method_compute_timestep(self):
        """
        The timestep() function computes the advective timestep
        (CFL) constraint.  The CFL constraint says that information
        cannot propagate further than one zone per timestep.

        We use the driver.cfl parameter to control what fraction of the CFL
        step we actually take.
        """

        myg = self.cc_data.grid

        cfl = self.rp.get_param("driver.cfl")

        u = self.cc_data.get_var("x-velocity")
        v = self.cc_data.get_var("y-velocity")

        # the timestep is min(dx/|u|, dy|v|)
        xtmp = ytmp = 1.e33
        if not abs(u).max() == 0:
            xtmp = myg.dx/abs(u.v()).max()
        if not abs(v).max() == 0:
            ytmp = myg.dy/abs(v.v()).max()

        dt = cfl*min(xtmp, ytmp)

        # We need an alternate timestep that accounts for buoyancy, to
        # handle the case where the velocity is initially zero.
        rho = self.cc_data.get_var("density")
        rho0 = self.base["rho0"]
        rhoprime = self.make_prime(rho, rho0)

        g = self.rp.get_param("lm-atmosphere.grav")

        F_buoy = (abs(rhoprime*g).v()/rho.v()).max()

        dt_buoy = np.sqrt(2.0*myg.dx/F_buoy)

        self.dt = min(dt, dt_buoy)
        if self.verbose > 0:
            print("timestep is {}".format(dt))

    def preevolve(self):
        """
        preevolve is called before we being the timestepping loop.  For
        the low Mach solver, this does an initial projection on the
        velocity field and then goes through the full evolution to get the
        value of phi.  The fluid state (rho, u, v) is then reset to values
        before this evolve.
        """

        self.in_preevolve = True

        myg = self.cc_data.grid

        rho = self.cc_data.get_var("density")
        u = self.cc_data.get_var("x-velocity")
        v = self.cc_data.get_var("y-velocity")

        self.cc_data.fill_BC("density")
        self.cc_data.fill_BC("x-velocity")
        self.cc_data.fill_BC("y-velocity")

        # 1. do the initial projection.  This makes sure that our original
        # velocity field satisties div U = 0

        # the coefficent for the elliptic equation is beta_0^2/rho
        coeff = 1/rho
        beta0 = self.base["beta0"]
        coeff.v()[:, :] = coeff.v()*beta0.v2d()**2

        # next create the multigrid object.  We defined phi with
        # the right BCs previously
        mg = vcMG.VarCoeffCCMG2d(myg.nx, myg.ny,
                                 xl_BC_type=self.cc_data.BCs["phi"].xlb,
                                 xr_BC_type=self.cc_data.BCs["phi"].xrb,
                                 yl_BC_type=self.cc_data.BCs["phi"].ylb,
                                 yr_BC_type=self.cc_data.BCs["phi"].yrb,
                                 xmin=myg.xmin, xmax=myg.xmax,
                                 ymin=myg.ymin, ymax=myg.ymax,
                                 coeffs=coeff,
                                 coeffs_bc=self.cc_data.BCs["density"],
                                 verbose=0)

        # first compute div{beta_0 U}
        div_beta_U = mg.soln_grid.scratch_array()

        # u/v are cell-centered, divU is cell-centered
        div_beta_U.v()[:, :] = \
            0.5*beta0.v2d()*(u.ip(1) - u.ip(-1))/myg.dx + \
            0.5*(beta0.v2dp(1)*v.jp(1) - beta0.v2dp(-1)*v.jp(-1))/myg.dy

        # solve D (beta_0^2/rho) G (phi/beta_0) = D( beta_0 U )

        # set the RHS to divU and solve
        mg.init_RHS(div_beta_U)
        mg.solve(rtol=1.e-10)

<<<<<<< HEAD

=======
>>>>>>> e37f43ba
        # store the solution in our self.cc_data object -- include a single
        # ghostcell
        phi = self.cc_data.get_var("phi")
        phi[:, :] = mg.get_solution(grid=myg)

        # get the cell-centered gradient of phi and update the
        # velocities
        # FIXME: this update only needs to be done on the interior
        # cells -- not ghost cells
        gradp_x, gradp_y = mg.get_solution_gradient(grid=myg)

        coeff = 1.0/rho
        coeff.v()[:, :] = coeff.v()*beta0.v2d()

        u.v()[:, :] -= coeff.v()*gradp_x.v()
        v.v()[:, :] -= coeff.v()*gradp_y.v()

        # fill the ghostcells
        self.cc_data.fill_BC("x-velocity")
        self.cc_data.fill_BC("y-velocity")

        # 2. now get an approximation to gradp at n-1/2 by going through the
        # evolution.

        # store the current solution -- we'll restore it in a bit
        orig_data = patch.cell_center_data_clone(self.cc_data)

        # get the timestep
        self.method_compute_timestep()

        # evolve
        self.evolve()

        # update gradp_x and gradp_y in our main data object
        new_gp_x = self.cc_data.get_var("gradp_x")
        new_gp_y = self.cc_data.get_var("gradp_y")

        orig_gp_x = orig_data.get_var("gradp_x")
        orig_gp_y = orig_data.get_var("gradp_y")

        orig_gp_x[:, :] = new_gp_x[:, :]
        orig_gp_y[:, :] = new_gp_y[:, :]

        self.cc_data = orig_data

        if self.verbose > 0:
            print("done with the pre-evolution")

        self.in_preevolve = False

    def evolve(self):
        """
        Evolve the low Mach system through one timestep.
        """

        rho = self.cc_data.get_var("density")
        u = self.cc_data.get_var("x-velocity")
        v = self.cc_data.get_var("y-velocity")

        gradp_x = self.cc_data.get_var("gradp_x")
        gradp_y = self.cc_data.get_var("gradp_y")

        # note: the base state quantities do not have valid ghost cells
        beta0 = self.base["beta0"]
        beta0_edges = self.base["beta0-edges"]

        rho0 = self.base["rho0"]

        phi = self.cc_data.get_var("phi")

        myg = self.cc_data.grid

        #---------------------------------------------------------------------
        # create the limited slopes of rho, u and v (in both directions)
        #---------------------------------------------------------------------
        limiter = self.rp.get_param("lm-atmosphere.limiter")

        ldelta_rx = reconstruction.limit(rho, myg, 1, limiter)
        ldelta_ux = reconstruction.limit(u, myg, 1, limiter)
        ldelta_vx = reconstruction.limit(v, myg, 1, limiter)

        ldelta_ry = reconstruction.limit(rho, myg, 2, limiter)
        ldelta_uy = reconstruction.limit(u, myg, 2, limiter)
        ldelta_vy = reconstruction.limit(v, myg, 2, limiter)

<<<<<<< HEAD

=======
>>>>>>> e37f43ba
        #---------------------------------------------------------------------
        # get the advective velocities
        #---------------------------------------------------------------------

        """
        the advective velocities are the normal velocity through each cell
        interface, and are defined on the cell edges, in a MAC type
        staggered form

                         n+1/2
                        v
                         i,j+1/2
                    +------+------+
                    |             |
            n+1/2   |             |   n+1/2
           u        +     U       +  u
            i-1/2,j |      i,j    |   i+1/2,j
                    |             |
                    +------+------+
                         n+1/2
                        v
                         i,j-1/2

        """

        # this returns u on x-interfaces and v on y-interfaces.  These
        # constitute the MAC grid
        if self.verbose > 0:
            print("  making MAC velocities")

        # create the coefficient to the grad (pi/beta) term
        coeff = self.aux_data.get_var("coeff")
        coeff.v()[:, :] = 1.0/rho.v()
        coeff.v()[:, :] = coeff.v()*beta0.v2d()
        self.aux_data.fill_BC("coeff")

        # create the source term
        source = self.aux_data.get_var("source_y")

        g = self.rp.get_param("lm-atmosphere.grav")
        rhoprime = self.make_prime(rho, rho0)
        source.v()[:, :] = rhoprime.v()*g/rho.v()
        self.aux_data.fill_BC("source_y")

        _um, _vm = lm_interface_f.mac_vels(myg.qx, myg.qy, myg.ng,
                                           myg.dx, myg.dy, self.dt,
                                           u, v,
                                           ldelta_ux, ldelta_vx,
                                           ldelta_uy, ldelta_vy,
                                           coeff*gradp_x, coeff*gradp_y,
                                           source)

        u_MAC = ai.ArrayIndexer(d=_um, grid=myg)
        v_MAC = ai.ArrayIndexer(d=_vm, grid=myg)
<<<<<<< HEAD

=======
>>>>>>> e37f43ba

        #---------------------------------------------------------------------
        # do a MAC projection to make the advective velocities divergence
        # free
        #---------------------------------------------------------------------

        # we will solve D (beta_0^2/rho) G phi = D (beta_0 U^MAC), where
        # phi is cell centered, and U^MAC is the MAC-type staggered
        # grid of the advective velocities.

        if self.verbose > 0:
            print("  MAC projection")

        # create the coefficient array: beta0**2/rho
        # MZ!!!! probably don't need the buf here
        coeff.v(buf=1)[:, :] = 1.0/rho.v(buf=1)
        coeff.v(buf=1)[:, :] = coeff.v(buf=1)*beta0.v2d(buf=1)**2

        # create the multigrid object
        mg = vcMG.VarCoeffCCMG2d(myg.nx, myg.ny,
                                 xl_BC_type=self.cc_data.BCs["phi-MAC"].xlb,
                                 xr_BC_type=self.cc_data.BCs["phi-MAC"].xrb,
                                 yl_BC_type=self.cc_data.BCs["phi-MAC"].ylb,
                                 yr_BC_type=self.cc_data.BCs["phi-MAC"].yrb,
                                 xmin=myg.xmin, xmax=myg.xmax,
                                 ymin=myg.ymin, ymax=myg.ymax,
                                 coeffs=coeff,
                                 coeffs_bc=self.cc_data.BCs["density"],
                                 verbose=0)

        # first compute div{beta_0 U}
        div_beta_U = mg.soln_grid.scratch_array()

        # MAC velocities are edge-centered.  div{beta_0 U} is cell-centered.
        div_beta_U.v()[:, :] = \
            beta0.v2d()*(u_MAC.ip(1) - u_MAC.v())/myg.dx + \
            (beta0_edges.v2dp(1)*v_MAC.jp(1) -
             beta0_edges.v2d()*v_MAC.v())/myg.dy

        # solve the Poisson problem
        mg.init_RHS(div_beta_U)
        mg.solve(rtol=1.e-12)

        # update the normal velocities with the pressure gradient -- these
        # constitute our advective velocities.  Note that what we actually
        # solved for here is phi/beta_0
        phi_MAC = self.cc_data.get_var("phi-MAC")
        phi_MAC[:, :] = mg.get_solution(grid=myg)

        coeff = self.aux_data.get_var("coeff")
        coeff.v()[:, :] = 1.0/rho.v()
        coeff.v()[:, :] = coeff.v()*beta0.v2d()
        self.aux_data.fill_BC("coeff")

        coeff_x = myg.scratch_array()
        b = (3, 1, 0, 0)  # this seems more than we need
        coeff_x.v(buf=b)[:, :] = 0.5*(coeff.ip(-1, buf=b) + coeff.v(buf=b))

        coeff_y = myg.scratch_array()
        b = (0, 0, 3, 1)
<<<<<<< HEAD
        coeff_y.v(buf=b)[:,:] = 0.5*(coeff.jp(-1, buf=b) + coeff.v(buf=b))
=======
        coeff_y.v(buf=b)[:, :] = 0.5*(coeff.jp(-1, buf=b) + coeff.v(buf=b))
>>>>>>> e37f43ba

        # we need the MAC velocities on all edges of the computational domain
        # here we do U = U - (beta_0/rho) grad (phi/beta_0)
        b = (0, 1, 0, 0)
        u_MAC.v(buf=b)[:, :] -= \
                coeff_x.v(buf=b)*(phi_MAC.v(buf=b) - phi_MAC.ip(-1, buf=b))/myg.dx

        b = (0, 0, 0, 1)
        v_MAC.v(buf=b)[:, :] -= \
                coeff_y.v(buf=b)*(phi_MAC.v(buf=b) - phi_MAC.jp(-1, buf=b))/myg.dy

        #---------------------------------------------------------------------
        # predict rho to the edges and do its conservative update
        #---------------------------------------------------------------------
        _rx, _ry = lm_interface_f.rho_states(myg.qx, myg.qy, myg.ng,
                                             myg.dx, myg.dy, self.dt,
                                             rho, u_MAC, v_MAC,
                                             ldelta_rx, ldelta_ry)

        rho_xint = ai.ArrayIndexer(d=_rx, grid=myg)
        rho_yint = ai.ArrayIndexer(d=_ry, grid=myg)

        rho_old = rho.copy()

        rho.v()[:, :] -= self.dt*(
            #  (rho u)_x
            (rho_xint.ip(1)*u_MAC.ip(1) - rho_xint.v()*u_MAC.v())/myg.dx +
            #  (rho v)_y
            (rho_yint.jp(1)*v_MAC.jp(1) - rho_yint.v()*v_MAC.v())/myg.dy)

        self.cc_data.fill_BC("density")

        # update eint as a diagnostic
        eint = self.cc_data.get_var("eint")
        gamma = self.rp.get_param("eos.gamma")
<<<<<<< HEAD
        eint.v()[:,:] = self.base["p0"].v2d()/(gamma - 1.0)/rho.v()

=======
        eint.v()[:, :] = self.base["p0"].v2d()/(gamma - 1.0)/rho.v()
>>>>>>> e37f43ba

        #---------------------------------------------------------------------
        # recompute the interface states, using the advective velocity
        # from above
        #---------------------------------------------------------------------
        if self.verbose > 0:
            print("  making u, v edge states")

        coeff = self.aux_data.get_var("coeff")
        coeff.v()[:, :] = 2.0/(rho.v() + rho_old.v())
        coeff.v()[:, :] = coeff.v()*beta0.v2d()
        self.aux_data.fill_BC("coeff")

        _ux, _vx, _uy, _vy = \
               lm_interface_f.states(myg.qx, myg.qy, myg.ng,
                                     myg.dx, myg.dy, self.dt,
                                     u, v,
                                     ldelta_ux, ldelta_vx,
                                     ldelta_uy, ldelta_vy,
                                     coeff*gradp_x, coeff*gradp_y,
                                     source,
                                     u_MAC, v_MAC)

        u_xint = ai.ArrayIndexer(d=_ux, grid=myg)
        v_xint = ai.ArrayIndexer(d=_vx, grid=myg)
        u_yint = ai.ArrayIndexer(d=_uy, grid=myg)
        v_yint = ai.ArrayIndexer(d=_vy, grid=myg)

        #---------------------------------------------------------------------
        # update U to get the provisional velocity field
        #---------------------------------------------------------------------
        if self.verbose > 0:
            print("  doing provisional update of u, v")

        # compute (U.grad)U

        # we want u_MAC U_x + v_MAC U_y
        advect_x = myg.scratch_array()
        advect_y = myg.scratch_array()

        advect_x.v()[:, :] = \
            0.5*(u_MAC.v() + u_MAC.ip(1))*(u_xint.ip(1) - u_xint.v())/myg.dx +\
            0.5*(v_MAC.v() + v_MAC.jp(1))*(u_yint.jp(1) - u_yint.v())/myg.dy

        advect_y.v()[:, :] = \
            0.5*(u_MAC.v() + u_MAC.ip(1))*(v_xint.ip(1) - v_xint.v())/myg.dx +\
            0.5*(v_MAC.v() + v_MAC.jp(1))*(v_yint.jp(1) - v_yint.v())/myg.dy

        proj_type = self.rp.get_param("lm-atmosphere.proj_type")

        if proj_type == 1:
            u.v()[:, :] -= (self.dt*advect_x.v() + self.dt*gradp_x.v())
            v.v()[:, :] -= (self.dt*advect_y.v() + self.dt*gradp_y.v())

        elif proj_type == 2:
            u.v()[:, :] -= self.dt*advect_x.v()
            v.v()[:, :] -= self.dt*advect_y.v()

        # add the gravitational source
        rho_half = 0.5*(rho + rho_old)
        rhoprime = self.make_prime(rho_half, rho0)
        source[:, :] = (rhoprime*g/rho_half)
        self.aux_data.fill_BC("source_y")

        v[:, :] += self.dt*source

        self.cc_data.fill_BC("x-velocity")
        self.cc_data.fill_BC("y-velocity")

        if self.verbose > 0:
            print("min/max rho = {}, {}".format(self.cc_data.min("density"), self.cc_data.max("density")))
            print("min/max u   = {}, {}".format(self.cc_data.min("x-velocity"), self.cc_data.max("x-velocity")))
            print("min/max v   = {}, {}".format(self.cc_data.min("y-velocity"), self.cc_data.max("y-velocity")))

        #---------------------------------------------------------------------
        # project the final velocity
        #---------------------------------------------------------------------

        # now we solve L phi = D (U* /dt)
        if self.verbose > 0:
            print("  final projection")

        # create the coefficient array: beta0**2/rho
        coeff = 1.0/rho
        coeff.v()[:, :] = coeff.v()*beta0.v2d()**2

        # create the multigrid object
        mg = vcMG.VarCoeffCCMG2d(myg.nx, myg.ny,
                                 xl_BC_type=self.cc_data.BCs["phi"].xlb,
                                 xr_BC_type=self.cc_data.BCs["phi"].xrb,
                                 yl_BC_type=self.cc_data.BCs["phi"].ylb,
                                 yr_BC_type=self.cc_data.BCs["phi"].yrb,
                                 xmin=myg.xmin, xmax=myg.xmax,
                                 ymin=myg.ymin, ymax=myg.ymax,
                                 coeffs=coeff,
                                 coeffs_bc=self.cc_data.BCs["density"],
                                 verbose=0)

        # first compute div{beta_0 U}

        # u/v are cell-centered, divU is cell-centered
        div_beta_U.v()[:, :] = \
            0.5*beta0.v2d()*(u.ip(1) - u.ip(-1))/myg.dx + \
            0.5*(beta0.v2dp(1)*v.jp(1) - beta0.v2dp(-1)*v.jp(-1))/myg.dy

        mg.init_RHS(div_beta_U/self.dt)

        # use the old phi as our initial guess
        phiGuess = mg.soln_grid.scratch_array()
        phiGuess.v(buf=1)[:, :] = phi.v(buf=1)
        mg.init_solution(phiGuess)

        # solve
        mg.solve(rtol=1.e-12)

        # store the solution in our self.cc_data object -- include a single
        # ghostcell
        phi[:, :] = mg.get_solution(grid=myg)

        # get the cell-centered gradient of p and update the velocities
        # this differs depending on what we projected.
        gradphi_x, gradphi_y = mg.get_solution_gradient(grid=myg)

        # U = U - (beta_0/rho) grad (phi/beta_0)
        coeff = 1.0/rho
        coeff.v()[:, :] = coeff.v()*beta0.v2d()

        u.v()[:, :] -= self.dt*coeff.v()*gradphi_x.v()
        v.v()[:, :] -= self.dt*coeff.v()*gradphi_y.v()

        # store gradp for the next step

        if proj_type == 1:
            gradp_x.v()[:, :] += gradphi_x.v()
            gradp_y.v()[:, :] += gradphi_y.v()

        elif proj_type == 2:
            gradp_x.v()[:, :] = gradphi_x.v()
            gradp_y.v()[:, :] = gradphi_y.v()

        self.cc_data.fill_BC("x-velocity")
        self.cc_data.fill_BC("y-velocity")

        self.cc_data.fill_BC("gradp_x")
        self.cc_data.fill_BC("gradp_y")

        # increment the time
        if not self.in_preevolve:
            self.cc_data.t += self.dt
            self.n += 1

    def dovis(self):
        """
        Do runtime visualization
        """
        plt.clf()

        #plt.rc("font", size=10)

        rho = self.cc_data.get_var("density")
        rho0 = self.base["rho0"]
        rhoprime = self.make_prime(rho, rho0)

        u = self.cc_data.get_var("x-velocity")
        v = self.cc_data.get_var("y-velocity")

        myg = self.cc_data.grid

        magvel = np.sqrt(u**2 + v**2)

        vort = myg.scratch_array()

        dv = 0.5*(v.ip(1) - v.ip(-1))/myg.dx
        du = 0.5*(u.jp(1) - u.jp(-1))/myg.dy

<<<<<<< HEAD
        vort.v()[:,:] = dv - du
=======
        vort.v()[:, :] = dv - du
>>>>>>> e37f43ba

        fig, axes = plt.subplots(nrows=2, ncols=2, num=1)
        plt.subplots_adjust(hspace=0.25)

        fields = [rho, magvel, vort, rhoprime]
        field_names = [r"$\rho$", r"|U|", r"$\nabla \times U$", r"$\rho'$"]

        for n, ax in enumerate(axes.flat):
            f = fields[n]

            img = ax.imshow(np.transpose(f.v()),
                            interpolation="nearest", origin="lower",
                            extent=[myg.xmin, myg.xmax, myg.ymin, myg.ymax], cmap=self.cm)

            ax.set_xlabel("x")
            ax.set_ylabel("y")
            ax.set_title(field_names[n])

            plt.colorbar(img, ax=ax)

        plt.figtext(0.05, 0.0125, "t = {:10.5f}".format(self.cc_data.t))

        plt.pause(0.001)
        plt.draw()

    def write_extras(self, f):
        """
        Output simulation-specific data to the h5py file f
        """

        # we implement our own version to allow us to store the base
        # state

        gb = f.create_group("base state")

        for key in self.base:
            gb.create_dataset(key, data=self.base[key].d)

    def read_extras(self, f):
        """
        read in any simulation-specific data from an h5py file object f
        """

        gb = f["base state"]
        for name in gb:
            self.base[name] = Basestate(self.cc_data.grid.ny, ng=self.cc_data.grid.ng)
            self.base[name].d[:] = gb[name]<|MERGE_RESOLUTION|>--- conflicted
+++ resolved
@@ -33,11 +33,7 @@
         return self.d[np.newaxis, self.jlo-buf:self.jhi+1+buf]
 
     def v2dp(self, shift, buf=0):
-<<<<<<< HEAD
-        return self.d[np.newaxis,self.jlo+shift-buf:self.jhi+1+shift+buf]
-=======
         return self.d[np.newaxis, self.jlo+shift-buf:self.jhi+1+shift+buf]
->>>>>>> e37f43ba
 
     def jp(self, shift, buf=0):
         return self.d[self.jlo-buf+shift:self.jhi+1+buf+shift]
@@ -52,10 +48,6 @@
         self.base = {}
         self.aux_data = None
 
-<<<<<<< HEAD
-
-=======
->>>>>>> e37f43ba
     def initialize(self):
         """
         Initialize the grid and variables for low Mach atmospheric flow
@@ -139,10 +131,6 @@
             0.5*(self.base["beta0"].v() + self.base["beta0"].jp(1))
         self.base["beta0-edges"].d[myg.jlo] = self.base["beta0"].d[myg.jlo]
         self.base["beta0-edges"].d[myg.jhi+1] = self.base["beta0"].d[myg.jhi]
-<<<<<<< HEAD
-
-=======
->>>>>>> e37f43ba
 
     def make_prime(self, a, a0):
         return a - a0.v2d(buf=a0.ng)
@@ -245,10 +233,6 @@
         mg.init_RHS(div_beta_U)
         mg.solve(rtol=1.e-10)
 
-<<<<<<< HEAD
-
-=======
->>>>>>> e37f43ba
         # store the solution in our self.cc_data object -- include a single
         # ghostcell
         phi = self.cc_data.get_var("phi")
@@ -334,10 +318,6 @@
         ldelta_uy = reconstruction.limit(u, myg, 2, limiter)
         ldelta_vy = reconstruction.limit(v, myg, 2, limiter)
 
-<<<<<<< HEAD
-
-=======
->>>>>>> e37f43ba
         #---------------------------------------------------------------------
         # get the advective velocities
         #---------------------------------------------------------------------
@@ -392,10 +372,6 @@
 
         u_MAC = ai.ArrayIndexer(d=_um, grid=myg)
         v_MAC = ai.ArrayIndexer(d=_vm, grid=myg)
-<<<<<<< HEAD
-
-=======
->>>>>>> e37f43ba
 
         #---------------------------------------------------------------------
         # do a MAC projection to make the advective velocities divergence
@@ -456,11 +432,7 @@
 
         coeff_y = myg.scratch_array()
         b = (0, 0, 3, 1)
-<<<<<<< HEAD
-        coeff_y.v(buf=b)[:,:] = 0.5*(coeff.jp(-1, buf=b) + coeff.v(buf=b))
-=======
         coeff_y.v(buf=b)[:, :] = 0.5*(coeff.jp(-1, buf=b) + coeff.v(buf=b))
->>>>>>> e37f43ba
 
         # we need the MAC velocities on all edges of the computational domain
         # here we do U = U - (beta_0/rho) grad (phi/beta_0)
@@ -496,12 +468,7 @@
         # update eint as a diagnostic
         eint = self.cc_data.get_var("eint")
         gamma = self.rp.get_param("eos.gamma")
-<<<<<<< HEAD
-        eint.v()[:,:] = self.base["p0"].v2d()/(gamma - 1.0)/rho.v()
-
-=======
         eint.v()[:, :] = self.base["p0"].v2d()/(gamma - 1.0)/rho.v()
->>>>>>> e37f43ba
 
         #---------------------------------------------------------------------
         # recompute the interface states, using the advective velocity
@@ -677,11 +644,7 @@
         dv = 0.5*(v.ip(1) - v.ip(-1))/myg.dx
         du = 0.5*(u.jp(1) - u.jp(-1))/myg.dy
 
-<<<<<<< HEAD
-        vort.v()[:,:] = dv - du
-=======
         vort.v()[:, :] = dv - du
->>>>>>> e37f43ba
 
         fig, axes = plt.subplots(nrows=2, ncols=2, num=1)
         plt.subplots_adjust(hspace=0.25)
